--- conflicted
+++ resolved
@@ -162,7 +162,46 @@
 call at the time. Bear in mind, though, that each QuEST function retains access
 to all parallel computation resources available in the system.
 
-<<<<<<< HEAD
+Current implementation returns inside `Result<_, QuestError>` only the first
+exception caught. All subsequent messages reported by QuEST, together with that
+first one, are nevertheless logged as errors. To review them, add a logger as a
+dependency to your crate, e.g.:
+
+```sh
+cargo add env_logger
+```
+
+Then enable logging in your application:
+
+```rust
+fn main()  {
+    env_logger::init();
+
+    // (...)
+
+}
+```
+
+and run:
+
+```sh
+RUST_LOG=info cargo run
+```
+
+See [`log` crate](https://docs.rs/log/latest/log/) for more on logging in Rust.
+
+The type `QuestError` doesn't contain (possibly malformed) data returned by the
+API call on failure. Only successful calls can reach the library user. This is
+intentional, following guidelines in QuEST documentation. Upon failure...
+
+> Users must ensure that the triggered API call does not continue (e.g. the user
+> exits or throws an exception), else QuEST will continue with the valid [sic!]
+> input and likely trigger a seg-fault.
+
+See
+[Quest API](https://quest-kit.github.io/QuEST/group__debug.html#ga51a64b05d31ef9bcf6a63ce26c0092db)
+for more information.
+
 ## Numerical types
 
 For now, numerical types used by `quest-bind` are chosen to match exactly the C
@@ -190,48 +229,6 @@
 rustup doc
 ```
 
-=======
-Current implementation returns inside `Result<_, QuestError>` only the first
-exception caught. All subsequent messages reported by QuEST, together with that
-first one, are nevertheless logged as errors. To review them, add a logger as a
-dependency to your crate, e.g.:
-
-```sh
-cargo add env_logger
-```
-
-Then enable logging in your application:
-
-```rust
-fn main()  {
-    env_logger::init();
-
-    // (...)
-
-}
-```
-
-and run:
-
-```sh
-RUST_LOG=info cargo run
-```
-
-See [`log` crate](https://docs.rs/log/latest/log/) for more on logging in Rust.
-
-The type `QuestError` doesn't contain (possibly malformed) data returned by the
-API call on failure. Only successful calls can reach the library user. This is
-intentional, following guidelines in QuEST documentation. Upon failure...
-
-> Users must ensure that the triggered API call does not continue (e.g. the user
-> exits or throws an exception), else QuEST will continue with the valid [sic!]
-> input and likely trigger a seg-fault.
-
-See
-[Quest API](https://quest-kit.github.io/QuEST/group__debug.html#ga51a64b05d31ef9bcf6a63ce26c0092db)
-for more information.
-
->>>>>>> 6f41c0a7
 ## Releases
 
 ### v0.2.0 (??/07/2023)
