# qst

<<<<<<< HEAD
A thin and wrapper around [QuEST](https://github.com/QuEST-Kit/QuEST/) v0.3.5.
=======
A thin but safe wrapper around [QuEST](https://github.com/QuEST-Kit/QuEST/) v3.5.0.
>>>>>>> 202ff769
<|MERGE_RESOLUTION|>--- conflicted
+++ resolved
@@ -1,7 +1,9 @@
 # qst
 
-<<<<<<< HEAD
-A thin and wrapper around [QuEST](https://github.com/QuEST-Kit/QuEST/) v0.3.5.
-=======
-A thin but safe wrapper around [QuEST](https://github.com/QuEST-Kit/QuEST/) v3.5.0.
->>>>>>> 202ff769
+A safe wrapper around [QuEST](https://github.com/QuEST-Kit/QuEST/) v3.5.0.  As thin as possible.
+
+In order to test it under Linux, put the compiled QuEST library (`libQuEST.so`) where cargo can find it, e.g.
+
+```sh
+./target/debug/deps/  
+ ```