--- conflicted
+++ resolved
@@ -277,7 +277,6 @@
 
 ## Releases
 
-<<<<<<< HEAD
 ### v0.3.0 (??/??/????)
 
 New features/improvements:
@@ -295,13 +294,12 @@
   - `apply_named_phase_func()`
 
   This function returns now `Result<(), QuestError>`.
-=======
+
 ### v0.2.1 (01/07/2023)
 
 New features/improvements:
 
 - Expand and improve documentation and test suite
->>>>>>> 4a8bb01f
 
 ### v0.2.0 (24/06/2023)
 
